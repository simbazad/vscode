/*---------------------------------------------------------------------------------------------
 *  Copyright (c) Microsoft Corporation. All rights reserved.
 *  Licensed under the MIT License. See License.txt in the project root for license information.
 *--------------------------------------------------------------------------------------------*/

import * as os from 'os';
import * as minimist from 'minimist';
import * as assert from 'assert';
import { firstIndex } from 'vs/base/common/arrays';
import { localize } from 'vs/nls';
import { ParsedArgs } from '../common/environment';

const options: minimist.Opts = {
	string: [
		'locale',
		'user-data-dir',
		'extensions-dir',
		'extensionDevelopmentPath',
		'extensionTestsPath',
		'install-extension',
		'uninstall-extension',
		'debugId',
		'debugPluginHost',
		'debugBrkPluginHost',
		'debugSearch',
		'debugBrkSearch',
		'open-url',
		'enable-proposed-api',
		'export-default-configuration',
		'install-source',
		'cpu-profile'
	],
	boolean: [
		'help',
		'version',
		'wait',
		'diff',
		'add',
		'goto',
		'new-window',
		'unity-launch',
		'reuse-window',
		'performance',
		'prof-startup',
		'verbose',
		'logExtensionHostCommunication',
		'disable-extensions',
		'list-extensions',
		'show-versions',
		'nolazy',
		'skip-getting-started',
		'skip-release-notes',
		'sticky-quickopen',
		'disable-telemetry',
		'disable-updates',
		'disable-crash-reporter',
		'skip-add-to-recently-opened',
<<<<<<< HEAD
		'inspect-all',
		'status'
=======
		'status',
		'write-elevated-helper'
>>>>>>> ac6b0584
	],
	alias: {
		add: 'a',
		help: 'h',
		version: 'v',
		wait: 'w',
		diff: 'd',
		goto: 'g',
		status: 's',
		'new-window': 'n',
		'reuse-window': 'r',
		performance: 'p',
		'disable-extensions': 'disableExtensions',
		'extensions-dir': 'extensionHomePath',
		'debugPluginHost': 'inspect-extensions',
		'debugBrkPluginHost': 'inspect-brk-extensions',
		'debugSearch': 'inspect-search',
		'debugBrkSearch': 'inspect-brk-search',
	}
};

function validate(args: ParsedArgs): ParsedArgs {
	if (args.goto) {
		args._.forEach(arg => assert(/^(\w:)?[^:]+(:\d*){0,2}$/.test(arg), localize('gotoValidation', "Arguments in `--goto` mode should be in the format of `FILE(:LINE(:CHARACTER))`.")));
	}

	return args;
}

function stripAppPath(argv: string[]): string[] {
	const index = firstIndex(argv, a => !/^-/.test(a));

	if (index > -1) {
		return [...argv.slice(0, index), ...argv.slice(index + 1)];
	}
	return undefined;
}

/**
 * Use this to parse raw code process.argv such as: `Electron . --verbose --wait`
 */
export function parseMainProcessArgv(processArgv: string[]): ParsedArgs {
	let [, ...args] = processArgv;

	// If dev, remove the first non-option argument: it's the app location
	if (process.env['VSCODE_DEV']) {
		args = stripAppPath(args);
	}

	return validate(parseArgs(args));
}

/**
 * Use this to parse raw code CLI process.argv such as: `Electron cli.js . --verbose --wait`
 */
export function parseCLIProcessArgv(processArgv: string[]): ParsedArgs {
	let [, , ...args] = processArgv;

	if (process.env['VSCODE_DEV']) {
		args = stripAppPath(args);
	}

	return validate(parseArgs(args));
}

/**
 * Use this to parse code arguments such as `--verbose --wait`
 */
export function parseArgs(args: string[]): ParsedArgs {
	return minimist(args, options) as ParsedArgs;
}

export const optionsHelp: { [name: string]: string; } = {
	'-d, --diff <file> <file>': localize('diff', "Compare two files with each other."),
	'-a, --add <dir>': localize('add', "Add folder(s) to the last active window."),
	'-g, --goto <file:line[:character]>': localize('goto', "Open a file at the path on the specified line and character position."),
	'--locale <locale>': localize('locale', "The locale to use (e.g. en-US or zh-TW)."),
	'-n, --new-window': localize('newWindow', "Force a new instance of Code."),
	'-p, --performance': localize('performance', "Start with the 'Developer: Startup Performance' command enabled."),
	'--prof-startup': localize('prof-startup', "Run CPU profiler during startup"),
	'--inspect-extensions': localize('inspect-extensions', "Allow debugging and profiling of extensions. Check the developer tools for the connection uri."),
	'--inspect-brk-extensions': localize('inspect-brk-extensions', "Allow debugging and profiling of extensions with the extension host being paused after start. Check the developer tools for the connection uri."),
	'-r, --reuse-window': localize('reuseWindow', "Force opening a file or folder in the last active window."),
	'--user-data-dir <dir>': localize('userDataDir', "Specifies the directory that user data is kept in, useful when running as root."),
	'--log <level>': localize('log', "Log level to use. Default is 'info'. Allowed values are 'critical', 'error', 'warn', 'info', 'debug', 'trace', 'off'."),
	'--verbose': localize('verbose', "Print verbose output (implies --wait)."),
	'-w, --wait': localize('wait', "Wait for the files to be closed before returning."),
	'--extensions-dir <dir>': localize('extensionHomePath', "Set the root path for extensions."),
	'--list-extensions': localize('listExtensions', "List the installed extensions."),
	'--show-versions': localize('showVersions', "Show versions of installed extensions, when using --list-extension."),
	'--install-extension (<extension-id> | <extension-vsix-path>)': localize('installExtension', "Installs an extension."),
	'--uninstall-extension (<extension-id> | <extension-vsix-path>)': localize('uninstallExtension', "Uninstalls an extension."),
	'--enable-proposed-api <extension-id>': localize('experimentalApis', "Enables proposed api features for an extension."),
	'--disable-extensions': localize('disableExtensions', "Disable all installed extensions."),
	'--disable-gpu': localize('disableGPU', "Disable GPU hardware acceleration."),
	'-s, --status': localize('status', "Print process usage and diagnostics information."),
	'-v, --version': localize('version', "Print version."),
	'-h, --help': localize('help', "Print usage."),
	'--inspect-all': localize('inspect-all', "Start processes in debug mode and print debug ports to console"),
	'--cpu-profile <port>': localize('cpu-profile', "Collect CPU profile from debug port")
};

export function formatOptions(options: { [name: string]: string; }, columns: number): string {
	let keys = Object.keys(options);
	let argLength = Math.max.apply(null, keys.map(k => k.length)) + 2/*left padding*/ + 1/*right padding*/;
	if (columns - argLength < 25) {
		// Use a condensed version on narrow terminals
		return keys.reduce((r, key) => r.concat([`  ${key}`, `      ${options[key]}`]), []).join('\n');
	}
	let descriptionColumns = columns - argLength - 1;
	let result = '';
	keys.forEach(k => {
		let wrappedDescription = wrapText(options[k], descriptionColumns);
		let keyPadding = (<any>' ').repeat(argLength - k.length - 2/*left padding*/);
		if (result.length > 0) {
			result += '\n';
		}
		result += '  ' + k + keyPadding + wrappedDescription[0];
		for (let i = 1; i < wrappedDescription.length; i++) {
			result += '\n' + (<any>' ').repeat(argLength) + wrappedDescription[i];
		}
	});
	return result;
}

function wrapText(text: string, columns: number): string[] {
	let lines: string[] = [];
	while (text.length) {
		let index = text.length < columns ? text.length : text.lastIndexOf(' ', columns);
		let line = text.slice(0, index).trim();
		text = text.slice(index);
		lines.push(line);
	}
	return lines;
}

export function buildHelpMessage(fullName: string, name: string, version: string): string {
	const columns = (<any>process.stdout).isTTY ? (<any>process.stdout).columns : 80;
	const executable = `${name}${os.platform() === 'win32' ? '.exe' : ''}`;

	return `${fullName} ${version}

${ localize('usage', "Usage")}: ${executable} [${localize('options', "options")}] [${localize('paths', 'paths')}...]

${ localize('optionsUpperCase', "Options")}:
${formatOptions(optionsHelp, columns)}`;
}<|MERGE_RESOLUTION|>--- conflicted
+++ resolved
@@ -55,13 +55,9 @@
 		'disable-updates',
 		'disable-crash-reporter',
 		'skip-add-to-recently-opened',
-<<<<<<< HEAD
 		'inspect-all',
-		'status'
-=======
 		'status',
 		'write-elevated-helper'
->>>>>>> ac6b0584
 	],
 	alias: {
 		add: 'a',
