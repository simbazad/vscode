/*---------------------------------------------------------------------------------------------
 *  Copyright (c) Microsoft Corporation. All rights reserved.
 *  Licensed under the MIT License. See License.txt in the project root for license information.
 *--------------------------------------------------------------------------------------------*/

'use strict';

import * as path from 'path';
import * as crypto from 'crypto';
import pfs = require('vs/base/node/pfs');
import Uri from 'vs/base/common/uri';
import { IBackupFileService, BACKUP_FILE_UPDATE_OPTIONS } from 'vs/workbench/services/backup/common/backup';
import { IEnvironmentService } from 'vs/platform/environment/common/environment';
import { IFileService } from 'vs/platform/files/common/files';
import { TPromise } from 'vs/base/common/winjs.base';

export interface IBackupFilesModel {
	resolve(backupRoot: string): TPromise<IBackupFilesModel>;

	add(resource: Uri, versionId?: number): void;
	has(resource: Uri, versionId?: number): boolean;
	remove(resource: Uri): void;
	clear(): void;
}

// TODO@daniel this should resolve the backups with their file names once we have the metadata in place
export class BackupFilesModel implements IBackupFilesModel {
	private cache: { [resource: string]: number /* version ID */ } = Object.create(null);

	public resolve(backupRoot: string): TPromise<IBackupFilesModel> {
		return pfs.readDirsInDir(backupRoot).then(backupSchemas => {

			// For all supported schemas
			return TPromise.join(backupSchemas.map(backupSchema => {

				// Read backup directory for backups
				const backupSchemaPath = path.join(backupRoot, backupSchema);
				return pfs.readdir(backupSchemaPath).then(backupHashes => {

					// Remember known backups in our caches
					backupHashes.forEach(backupHash => {
						const backupResource = Uri.file(path.join(backupSchemaPath, backupHash));
						this.add(backupResource);
					});
				});
			}));
		}).then(() => this, error => this);
	}

	public add(resource: Uri, versionId = 0): void {
		this.cache[resource.toString()] = versionId;
	}

	public has(resource: Uri, versionId?: number): boolean {
		const cachedVersionId = this.cache[resource.toString()];
		if (typeof cachedVersionId !== 'number') {
			return false; // unknown resource
		}

		if (typeof versionId === 'number') {
			return versionId === cachedVersionId; // if we are asked with a specific version ID, make sure to test for it
		}

		return true;
	}

	public remove(resource: Uri): void {
		delete this.cache[resource.toString()];
	}

	public clear(): void {
		this.cache = Object.create(null);
	}
}

export class BackupFileService implements IBackupFileService {

	public _serviceBrand: any;

	protected backupHome: string;
	protected workspacesJsonPath: string;

	private backupWorkspacePath: string;
	private ready: TPromise<IBackupFilesModel>;

	constructor(
		private currentWorkspace: Uri,
		@IEnvironmentService private environmentService: IEnvironmentService,
		@IFileService private fileService: IFileService
	) {
		this.backupHome = environmentService.backupHome;
		this.workspacesJsonPath = environmentService.backupWorkspacesPath;

		if (this.currentWorkspace) {
			const workspaceHash = crypto.createHash('md5').update(this.currentWorkspace.fsPath).digest('hex');
			this.backupWorkspacePath = path.join(this.backupHome, workspaceHash);
		}

		this.ready = this.init();
	}

	private get backupEnabled(): boolean {
		return this.currentWorkspace && !this.environmentService.isExtensionDevelopment; // Hot exit is disabled for empty workspaces and when doing extension development
	}

	private init(): TPromise<IBackupFilesModel> {
		const model = new BackupFilesModel();

		if (!this.backupEnabled) {
			return TPromise.as(model);
		}

		return model.resolve(this.backupWorkspacePath);
	}

	public hasBackup(resource: Uri): TPromise<boolean> {
		return this.ready.then(model => {
			const backupResource = this.getBackupResource(resource);
			if (!backupResource) {
				return TPromise.as(false);
			}

			return model.has(backupResource);
		});
	}

	public loadBackupResource(resource: Uri): TPromise<Uri> {
		return this.ready.then(() => {
			return this.hasBackup(resource).then(hasBackup => {
				if (hasBackup) {
					return this.getBackupResource(resource);
				}

				return void 0;
			});
		});
	}

	public backupResource(resource: Uri, content: string, versionId?: number): TPromise<void> {
		return this.ready.then(model => {
			const backupResource = this.getBackupResource(resource);
			if (!backupResource) {
				return void 0;
			}

<<<<<<< HEAD
		if (resource.scheme === 'file') {
			content = `${resource.fsPath}\n${content}`;
		}

		return this.fileService.updateContent(backupResource, content, BACKUP_FILE_UPDATE_OPTIONS).then(() => void 0);
=======
			if (model.has(backupResource, versionId)) {
				return void 0; // return early if backup version id matches requested one
			}

			return this.fileService.updateContent(backupResource, content, BACKUP_FILE_UPDATE_OPTIONS).then(() => model.add(backupResource, versionId));
		});
>>>>>>> 7320059e
	}

	public discardResourceBackup(resource: Uri): TPromise<void> {
		return this.ready.then(model => {
			const backupResource = this.getBackupResource(resource);
			if (!backupResource) {
				return void 0;
			}

			return this.fileService.del(backupResource).then(() => model.remove(backupResource));
		});
	}

	public discardAllWorkspaceBackups(): TPromise<void> {
		return this.ready.then(model => {
			if (!this.backupEnabled) {
				return void 0;
			}

			return this.fileService.del(Uri.file(this.backupWorkspacePath)).then(() => model.clear());
		});
	}

	protected getBackupResource(resource: Uri): Uri {
		if (!this.backupEnabled) {
			return null;
		}

		// Only hash the file path if the file is not untitled
		const backupName = resource.scheme === 'untitled' ? resource.fsPath : crypto.createHash('md5').update(resource.fsPath).digest('hex');
		const backupPath = path.join(this.backupWorkspacePath, resource.scheme, backupName);

		return Uri.file(backupPath);
	}
}<|MERGE_RESOLUTION|>--- conflicted
+++ resolved
@@ -143,20 +143,16 @@
 				return void 0;
 			}
 
-<<<<<<< HEAD
-		if (resource.scheme === 'file') {
-			content = `${resource.fsPath}\n${content}`;
-		}
-
-		return this.fileService.updateContent(backupResource, content, BACKUP_FILE_UPDATE_OPTIONS).then(() => void 0);
-=======
 			if (model.has(backupResource, versionId)) {
 				return void 0; // return early if backup version id matches requested one
 			}
 
+			if (resource.scheme === 'file') {
+				content = `${resource.fsPath}\n${content}`;
+			}
+
 			return this.fileService.updateContent(backupResource, content, BACKUP_FILE_UPDATE_OPTIONS).then(() => model.add(backupResource, versionId));
 		});
->>>>>>> 7320059e
 	}
 
 	public discardResourceBackup(resource: Uri): TPromise<void> {
